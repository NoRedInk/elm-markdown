module Markdown.Inline exposing (..)


import Dict exposing (Dict)
import Html exposing (Html, node, text)
import Html.Attributes exposing (href, title, alt, src, attribute)
import Http exposing (encodeUri)
import Regex exposing (Regex)
import Markdown.Config as Config exposing (Elements, Options, HtmlOption(..))



----------------------------------------------------------------------
----------------------- Parser Model & Helpers -----------------------
----------------------------------------------------------------------


type alias Parser =
    { rawText : String
    , tokens  : List Token
    , matches : List Match
    , options : Options
    , refs    : References
    }


initParser : Options -> References -> String -> Parser
initParser options refs rawText  =
    { rawText = rawText
    , tokens  = []
    , matches = []
    , options = options
    , refs    = refs
    }


type alias References =
    Dict String ( String, Maybe String ) -- Label ( Url, Maybe Title )


addMatch : Parser -> Match -> Parser
addMatch model match =
    { model | matches =
        match :: model.matches
    }



----------------------------------------------------------------------
------------------------------- Parser -------------------------------
----------------------------------------------------------------------


parse : Options -> References -> String -> List Match
parse options refs rawText =
    String.trim rawText
        |> initParser options refs
        |> tokenize
        |> tokensToMatches
        |> organizeParserMatches
        |> parseText
        |> .matches


parseText : Parser -> Parser
parseText model =
    { model | matches =
        parseTextMatches model.rawText [] model.matches
    }


parseTextMatches : String -> List Match -> List Match -> List Match
parseTextMatches rawText parsedMatches matches =
    case matches of
        [] ->
            case parsedMatches of
                [] ->
                    -- No text to parse
                    if String.isEmpty rawText then
                        []

                    -- No match found
                    else
                        [ normalMatch rawText ]


                -- Add initial normal match
                Match matchModel :: _ ->
                    if matchModel.start > 0 then
                        normalMatch (String.left (matchModel.start) rawText)
                            :: parsedMatches

                    else
                        parsedMatches


        match :: matchesTail ->
            parseTextMatches rawText
                (parseTextMatch rawText match parsedMatches)
                matchesTail


parseTextMatch : String -> Match -> List Match -> List Match
parseTextMatch rawText (Match matchModel) parsedMatches =
    let
        updtMatch : Match
        updtMatch =
            Match { matchModel | matches =
                parseTextMatches matchModel.text [] matchModel.matches
            }


    in
        case parsedMatches of
            [] ->
                -- Add final normal match
                let
                    finalStr =
                        String.dropLeft matchModel.end rawText


                in
                    if String.isEmpty finalStr then
                        [ updtMatch ]


                    else
                        [ updtMatch
                        , normalMatch finalStr
                        ]

<<<<<<< HEAD
extractText : List Match -> String
extractText matches =
    let
        extract : Match -> String -> String
        extract (Match match) text =
            case match.type_ of
                Normal ->
                    text ++ match.text
=======
>>>>>>> 67dd95e2

            Match matchHead :: matchesTail ->
                if matchHead.type_ == Normal then
                    updtMatch :: parsedMatches

<<<<<<< HEAD
                HardBreak ->
                    text ++ " "
=======
>>>>>>> 67dd95e2

                -- New Match
                else if matchModel.end == matchHead.start then
                    updtMatch :: parsedMatches

<<<<<<< HEAD
                _ ->
                    text ++ extractText match.matches

    in
        List.foldl extract "" matches
=======

                -- New Match and add in between unmatched string
                else if matchModel.end < matchHead.start then
                    updtMatch
                        :: normalMatch (String.slice matchModel.end matchHead.start rawText)
                        :: parsedMatches
>>>>>>> 67dd95e2


                -- Overlaping or inside previous Match
                else
                    parsedMatches



----------------------------------------------------------------------
-------------------------------- Match -------------------------------
----------------------------------------------------------------------


type Match
    = Match MatchModel


type alias MatchModel =
    { type_     : Type
    , start     : Int
    , end       : Int
    , textStart : Int
    , textEnd   : Int
    , text      : String
    , matches   : List Match
    }


normalMatch : String -> Match
normalMatch text =
    Match
        { type_     = Normal
        , start     = 0
        , end       = 0
        , textStart = 0
        , textEnd   = 0
        , text      = replaceEscapable text
        , matches   = []
        }


type Type
    = Normal
    | HardLineBreak
    | Code
    | Emphasis Int -- Tag length
    | Autolink ( String, String ) -- ( Text, Url )
    | Link ( String, Maybe String ) -- ( Url, Maybe Title )
    | Image ( String, Maybe String ) -- ( Src, Maybe Title )
    | Html HtmlModel


extractText : List Match -> String
extractText matches =
    let
        extract : Match -> String -> String
        extract (Match match) text =
            case match.type_ of
                Normal ->
                    text ++ match.text


                HardLineBreak ->
                    text ++ " "


                _ ->
                    text ++ extractText match.matches

    in
        List.foldl extract "" matches


organizeParserMatches : Parser -> Parser
organizeParserMatches model =
    { model | matches = organizeMatches model.matches }


organizeMatches : List Match -> List Match
organizeMatches =
    List.sortBy (\(Match match) -> match.start)
        >> List.foldl organizeMatch []
        >> List.map
            (\(Match match) -> Match
                { match | matches =
                    organizeMatches match.matches
                }
            )


organizeMatch : Match -> List Match -> List Match
organizeMatch (Match match) matches =
    case matches of
        [] ->
            [ Match match ]

        Match prevMatch :: matchesTail ->
            -- New Match
            if prevMatch.end <= match.start then
                Match match :: matches

            -- Inside previous Match
            else if prevMatch.start < match.start
                && prevMatch.end > match.end then
                    addChild prevMatch match
                        :: matchesTail

            -- Overlaping previous Match
            else
                matches


addChild : MatchModel -> MatchModel -> Match
addChild parentMatch childMatch =
    Match { parentMatch | matches =
        prepareChildMatch parentMatch childMatch
            :: parentMatch.matches
    }


prepareChildMatch : MatchModel -> MatchModel -> Match
prepareChildMatch parentMatch childMatch =
    { childMatch
        | start     = childMatch.start - parentMatch.textStart
        , end       = childMatch.end - parentMatch.textStart
        , textStart = childMatch.textStart - parentMatch.textStart
        , textEnd   = childMatch.textEnd - parentMatch.textStart
    } |> Match



----------------------------------------------------------------------
-------------------------------- Token -------------------------------
----------------------------------------------------------------------


type alias Token =
    { index   : Int
    , length  : Int
    , meaning : Meaning
    }


type Meaning
    = EmphasisTag Char
    | CodeToken Bool -- isEscaped
    | LinkOpenToken Bool -- isActive
    | ImageOpenToken
    | CharToken Char
    | RightAngleBracket Bool -- isEscaped
    | HtmlToken Bool HtmlModel -- isOpening
    | EmphasisToken Char ( Int, Int ) -- ( leftFringeRank, rightFringeRank )
    | SoftLineBreakToken
    | HardLineBreakToken



findToken : ( Token -> Bool ) -> List Token -> Maybe ( Token, List Token, List Token )
findToken isToken tokens =
    let
        search : Token -> ( Maybe Token, List Token, List Token ) -> ( Maybe Token, List Token, List Token )
        search token ( maybeToken, innerTokens, remainTokens ) =
            case maybeToken of
                Nothing ->
                    if isToken token then
                        ( Just token
                        , innerTokens
                        , []
                        )


                    else
                        ( Nothing
                        , token :: innerTokens
                        , []
                        )


                Just _ ->
                    ( maybeToken
                    , innerTokens
                    , token :: remainTokens
                    )


        return : ( Maybe Token, List Token, List Token ) -> Maybe ( Token, List Token, List Token )
        return ( maybeToken, innerTokens, remainTokens ) =
            maybeToken
                |> Maybe.map (\token ->
                        ( token
                        , List.reverse innerTokens
                        , List.reverse remainTokens
                        )
                    )


    in
        List.foldl search ( Nothing, [], [] ) tokens
            |> return


tokenPairToMatch : Parser -> ( String -> String ) -> Type -> Token -> Token -> List Token -> Match
tokenPairToMatch model processText type_ openToken closeToken innerTokens =
    let
        start = openToken.index
        end = closeToken.index + closeToken.length
        textStart = openToken.index + openToken.length
        textEnd = closeToken.index


        match : MatchModel
        match =
            { type_     = type_
            , start     = start
            , end       = end
            , textStart = textStart
            , textEnd   = textEnd
            , text      = String.slice textStart textEnd model.rawText
                            |> processText
            , matches   = []
            }


        matches : List Match
        matches =
            { model
                | tokens = innerTokens
                , matches = []
            } |> tokensToMatches
              |> .matches
              |> List.map (\(Match matchModel)
                    -> prepareChildMatch match matchModel)


    in
        Match { match | matches = matches}


tokenToMatch : Token -> Type -> Match
tokenToMatch token type_ =
    { type_     = type_
    , start     = token.index
    , end       = token.index + token.length
    , textStart = 0
    , textEnd   = 0
    , text      = ""
    , matches   = []
    } |> Match



----------------------------------------------------------------------
----------------------------- Find Tokens ----------------------------
----------------------------------------------------------------------
------------------- Scan all tokens from the string ------------------
----------------------------------------------------------------------


type alias Tokenizer =
    { index       : Int
    , lastChar    : Maybe Char
    , isEscaped   : Bool
    , remainChars : List Char
    , tokens      : List Token
    }


initTokenizer : String -> Tokenizer
initTokenizer rawText =
    { index       = 0
    , lastChar    = Nothing
    , isEscaped   = False
    , remainChars = String.toList rawText
    , tokens      = []
    }


addToken : { a | tokens : List Token } -> Token -> { a | tokens : List Token }
addToken model token =
    { model | tokens =
        token :: model.tokens
    }


filterTokens : ( Token -> Bool ) -> { a | tokens : List Token } -> { a | tokens : List Token }
filterTokens filter model =
    { model | tokens =
        List.filter filter model.tokens
    }


reverseTokens : { a | tokens : List Token } -> { a | tokens : List Token }
reverseTokens model =
    { model | tokens =
        List.reverse model.tokens
    }


tokenize : Parser -> Parser
tokenize model =
    initTokenizer model.rawText
        |> tokenizer
        |> \tokenizer -> { model | tokens = tokenizer.tokens }


tokenizer : Tokenizer -> Tokenizer
tokenizer model =
    case model.remainChars of
        [] ->
            reverseTokens model


        '\n' :: remainCharsTail ->
            if model.isEscaped then
                ( '\n', 2, remainCharsTail )
                    |> consToken
                        { model
                            | isEscaped = False
                            , index = model.index - 1 --Because of escaping
                        } HardLineBreakToken
                    |> tokenizer

            else
                ( '\n', 1, remainCharsTail )
                    |> consToken model SoftLineBreakToken
                    |> \model -> { model | isEscaped = False }
                    |> tokenizer


<<<<<<< HEAD
titleRegex : String
titleRegex =
    "(?:[" ++ whiteSpaceChars ++ "]+"
    ++ "(?:'([^'\\\\\\x00]*(?:\\\\.[^'\\\\]*)*)'"
    ++ "|\"([^\"\\\\\\x00]*(?:\\\\.[^\"\\\\]*)*)\""
    ++ "|\\(([^\\)\\\\\\x00]*(?:\\\\.[^\\)\\\\]*)*)\\)))?"


hrefRegex : String
hrefRegex =
    "\\s*(?:<([^<>"
    ++ whiteSpaceChars ++ "\\\\]*(?:\\\\.[^<>"
    ++ whiteSpaceChars ++ "\\\\]*)*)>|([^"
    ++ whiteSpaceChars ++ "\\(\\)\\\\]*(?:\\\\.[^"
    ++ whiteSpaceChars ++ "\\(\\)\\\\]*)*))"
=======
        '`' :: remainCharsTail ->
            ( '`', 1, remainCharsTail )
                |> sameCharCount
                |> consToken model (CodeToken model.isEscaped)
                |> \model -> { model | isEscaped = False }
                |> tokenizer


        '>' :: remainCharsTail ->
            ( '>', 1, remainCharsTail )
                |> consToken model
                    (RightAngleBracket model.isEscaped)
                |> \model -> { model | isEscaped = False }
                |> tokenizer
>>>>>>> 67dd95e2


        char :: remainCharsTail ->
            if model.isEscaped then
                { model
                    | remainChars = remainCharsTail
                    , index = model.index + 1
                    , isEscaped = False
                    , lastChar = Just char
                } |> tokenizer

            else
                unescapedTokenizer model


unescapedTokenizer : Tokenizer -> Tokenizer
unescapedTokenizer model =
    case model.remainChars of
        [] ->
            reverseTokens model


        ' ' :: ' ' :: '\n' :: remainCharsTail ->
            ( '\n', 3, remainCharsTail )
                |> consToken model HardLineBreakToken
                |> tokenizer


        '!' :: '[' :: remainCharsTail ->
            ( '[', 2, remainCharsTail )
                |> consToken model ImageOpenToken
                |> tokenizer

        '[' :: remainCharsTail ->
            ( '[', 1, remainCharsTail )
                |> consToken model (LinkOpenToken True)
                |> tokenizer


        char :: remainCharsTail ->
            if char == '*' || char == '_' then
                ( char, 1, remainCharsTail )
                    |> sameCharCount
                    |> consFringeRankedToken model (EmphasisToken char)
                    |> tokenizer


            else if char == '<' || char == ']' then
                ( char, 1, remainCharsTail )
                    |> consToken model (CharToken char)
                    |> tokenizer


            else
                { model
                    | remainChars = remainCharsTail
                    , index = model.index + 1
                    , isEscaped = char == '\\'
                    , lastChar = Just char
                } |> tokenizer


sameCharCount : ( Char, Int, List Char ) -> ( Char, Int, List Char )
sameCharCount ( char, count, chars ) =
    case chars of
        [] ->
            ( char, count, chars )


        char_ :: remainChars ->
            if char_ == char then
                sameCharCount ( char, count + 1, remainChars )


            else
                ( char, count, chars )


consToken : Tokenizer -> Meaning -> ( Char, Int, List Char ) -> Tokenizer
consToken model meaning ( char, length, remainChars ) =
    { model
        | remainChars = remainChars
        , index       = model.index + length
        , lastChar    = Just char
        , tokens      =
            { index   = model.index
            , length  = length
            , meaning = meaning
            } :: model.tokens
    }


consFringeRankedToken : Tokenizer -> ( ( Int, Int ) -> Meaning ) -> ( Char, Int, List Char ) -> Tokenizer
consFringeRankedToken model meaning charCountRemain =
    calcFringeRank model.lastChar charCountRemain
        |> meaning
        |> \type_ -> consToken model type_ charCountRemain


calcFringeRank : Maybe Char -> ( Char, Int, List Char ) -> ( Int, Int )
calcFringeRank maybeLeft ( char, count, remainChars ) =
    ( maybeCharFringeRank maybeLeft
    , maybeCharFringeRank (List.head remainChars)
    )


maybeCharFringeRank : Maybe Char -> Int
maybeCharFringeRank maybeChar =
    maybeChar
        |> Maybe.map charFringeRank
        |> Maybe.withDefault 0


charFringeRank : Char -> Int
charFringeRank char =
    let string = String.fromChar char
    in
        if containSpace string then 0
        else if containPunctuation string then 1
        else 2


containSpace : String -> Bool
containSpace =
    Regex.contains (Regex.regex "\\s")


containPunctuation : String -> Bool
containPunctuation =
    Regex.contains (Regex.regex "[!-#%-\\*,-/:;\\?@\\[-\\]_\\{\\}]")



----------------------------------------------------------------------
------------------ Transform Tokens to Matches (TTM) -----------------
----------------------------------------------------------------------


tokensToMatches : Parser -> Parser
tokensToMatches =
    applyTTM codeAutolinkHtmlTagTTM
        >> applyTTM htmlElementTTM
        >> applyTTM linkImageTTM
        >> applyTTM emphasisTTM
        >> applyTTM lineBreakTTM


applyTTM : ( ( List Token, Parser ) -> Parser ) -> Parser -> Parser
applyTTM finderFunction model =
    finderFunction ( model.tokens, { model | tokens = [] } )


----------------------------------------------------------------------
------- Code spans, HTML tags, and autolinks Tokens To Matches -------
----------------------------------------------------------------------
---- Code spans, HTML tags, and autolinks have the same precedence ---
----------------------------------------------------------------------


codeAutolinkHtmlTagTTM : ( List Token, Parser ) -> Parser
codeAutolinkHtmlTagTTM ( tokens, model ) =
    case tokens of
        [] ->
            reverseTokens model


        token :: tokensTail ->
            case token.meaning of
                CodeToken isEscaped ->
                    model.tokens
                        |> findToken (isCodeTokenPair token)
                        |> Maybe.map (codeToMatch token model)
                        |> Maybe.withDefault (addToken model token)
                        |> (,) tokensTail
                        |> codeAutolinkHtmlTagTTM


                RightAngleBracket isEscaped ->
                    model.tokens
                        |> findToken
                            (.meaning >> (==) (CharToken '<'))
                        |> Maybe.andThen
                            (angleBracketsToMatch token
                                isEscaped model)
                        |> Maybe.withDefault model
                        |> filterTokens
                            (.meaning >> (/=) (CharToken '<'))
                        |> (,) tokensTail
                        |> codeAutolinkHtmlTagTTM


                _ ->
                    codeAutolinkHtmlTagTTM
                        ( tokensTail
                        , addToken model token
                        )



----------------------------------------------------------------------
---------------------------- Code Helpers ----------------------------
----------------------------------------------------------------------


isCodeTokenPair : Token -> Token -> Bool
isCodeTokenPair closeToken openToken =
    case openToken.meaning of
        CodeToken isEscaped ->
            -- If open token is escaped, ignore first '`'
            if isEscaped then
                openToken.length - 1 == closeToken.length

            else
                openToken.length == closeToken.length

        _ ->
            False


codeToMatch : Token -> Parser -> ( Token, List Token, List Token ) -> Parser
codeToMatch closeToken model ( openToken, _, remainTokens ) =
    let
        -- If open token is escaped, ignore first '`'
        updtOpenToken : Token
        updtOpenToken =
            if openToken.meaning == CodeToken True then
                { openToken
                    | index = openToken.index + 1
                    , length = openToken.length - 1
                }

            else
                openToken

    in
        { model
            | matches =
                tokenPairToMatch
                    model
                    cleanWhitespaces Code
                    updtOpenToken closeToken []
                        :: model.matches
            , tokens = remainTokens
        }



----------------------------------------------------------------------
-------------------------- Autolinks & HTML --------------------------
----------------------------------------------------------------------


angleBracketsToMatch : Token -> Bool -> Parser -> ( Token, List Token, List Token ) -> Maybe Parser
angleBracketsToMatch closeToken isEscaped model ( openToken, _, remainTokens ) =
    let
        tempMatch : Match
        tempMatch =
            tokenPairToMatch
                model (\s -> s) Code
                openToken closeToken []


    in
        autolinkToMatch tempMatch
            |> ifNothing (emailAutolinkToMatch tempMatch)
            |> Maybe.map (\newMatch ->
                    { model
                        | matches = newMatch :: model.matches
                        , tokens = remainTokens
                    })
            |> \maybeModel ->
                    if not isEscaped && maybeModel == Nothing then
                        htmlToToken
                            { model | tokens = remainTokens }
                            tempMatch

                    else
                        maybeModel

<<<<<<< HEAD
imageTagFound : LexerModel -> Maybe LexerModel
imageTagFound model =
    let
        linkMatchToMatch : LinkMatch -> Match
        linkMatchToMatch { matchLength, inside, url, maybeTitle } =
            { type_   = Image
                            ( replaceEscapable url
                            , Maybe.map replaceEscapable maybeTitle )
            , start   = model.index
            , end     = model.index + matchLength
            , rawText = inside
            , text    = inside
            , matches = findMatches model.options Dict.empty inside
            } |> Match
=======
>>>>>>> 67dd95e2


----------------------------------------------------------------------
-------------------------- Autolink Helpers --------------------------
----------------------------------------------------------------------


autolinkToMatch : Match -> Maybe Match
autolinkToMatch (Match match) =
    if Regex.contains urlRegex match.text then
        { match | type_ =
            Autolink ( match.text, encodeUrl match.text )
        } |> Match |> Just

    else
        Nothing


-- From http://spec.commonmark.org/dingus/commonmark.js
urlRegex : Regex
urlRegex =
    Regex.regex "^([A-Za-z][A-Za-z0-9.+\\-]{1,31}:[^<>\\x00-\\x20]*)$"


emailAutolinkToMatch : Match -> Maybe Match
emailAutolinkToMatch (Match match) =
    if Regex.contains emailRegex match.text then
        { match | type_ =
            Autolink ( match.text, "mailto:" ++ encodeUrl match.text )
        } |> Match |> Just

    else
        Nothing


-- From http://spec.commonmark.org/dingus/commonmark.js
emailRegex : Regex
emailRegex =
    Regex.regex "^([a-zA-Z0-9.!#$%&'*+\\/=?^_`{|}~\\-]+@[a-zA-Z0-9](?:[a-zA-Z0-9\\-]{0,61}[a-zA-Z0-9])?(?:\\.[a-zA-Z0-9](?:[a-zA-Z0-9\\-]{0,61}[a-zA-Z0-9])?)*)$"



----------------------------------------------------------------------
---------------------------- Html Helpers ----------------------------
----------------------------------------------------------------------


type alias HtmlModel =
    { tag : String
    , attributes : List Attribute
    }


type alias Attribute = ( String, Maybe String )


htmlToToken : Parser -> Match -> Maybe Parser
htmlToToken model (Match match) =
    case model.options.rawHtml of
        DontParse ->
            Nothing


        _ ->
            Regex.find (Regex.AtMost 1) htmlRegex match.text
                |> List.head
                |> Maybe.andThen
                    (htmlFromRegex model match)


htmlRegex : Regex
htmlRegex =
    Regex.regex "^(\\/)?([a-zA-Z][a-zA-Z0-9\\-]*)(?:\\s+([^<>]*?))?(\\/)?$"


htmlFromRegex : Parser -> MatchModel -> Regex.Match -> Maybe Parser
htmlFromRegex model match regexMatch =
    case regexMatch.submatches of
        _ :: Just "" :: _ ->
            Nothing


        maybeClose
            :: Just tag
            :: maybeAttributes
            :: maybeSelfClosing
            :: _ ->
                let
                    updateModel : List Attribute -> Parser
                    updateModel attrs =
                        { index = match.start
                        , length = match.end - match.start
                        , meaning =
                            HtmlToken
                                (maybeClose == Nothing
                                    && maybeSelfClosing == Nothing)
                                (HtmlModel tag attrs)
                        } |> addToken model


                    attributes : List Attribute
                    attributes =
                        Maybe.map applyAttributesRegex maybeAttributes
                            |> Maybe.withDefault []


                    filterAttributes : List Attribute -> List String -> List Attribute
                    filterAttributes attrs allowed =
                        List.filter (\attr ->
                                List.member (Tuple.first attr) allowed
                            ) attrs


                    noAttributesInCloseTag : Bool
                    noAttributesInCloseTag =
                        maybeClose == Nothing
                            || maybeClose /= Nothing
                            && attributes == []

                in
                    case model.options.rawHtml of
                        ParseUnsafe ->
                            if noAttributesInCloseTag then
                                Just (updateModel attributes)


                            else
                                Nothing


                        Sanitize { allowedHtmlElements , allowedHtmlAttributes } ->
                            if List.member tag allowedHtmlElements
                                && noAttributesInCloseTag then
                                    filterAttributes attributes allowedHtmlAttributes
                                        |> updateModel
                                        |> Just


                            else
                                Nothing


                        DontParse ->
                            Nothing


        _ ->
            Nothing


applyAttributesRegex : String -> List Attribute
applyAttributesRegex =
    Regex.find Regex.All htmlAttributesRegex
        >> List.filterMap attributesFromRegex


htmlAttributesRegex : Regex
htmlAttributesRegex =
    Regex.regex "([a-zA-Z:_][a-zA-Z0-9\\-_.:]*)(?: ?= ?(?:\"([^\"]*)\"|'([^']*)'|([^\\s\"'=<>`]*)))?"


attributesFromRegex : Regex.Match -> Maybe Attribute
attributesFromRegex regexMatch =
    case regexMatch.submatches of
        Just "" :: _ ->
            Nothing


        Just name
            :: maybeValueDQ -- Value inside double quotes
            :: maybeValueSQ -- Value inside single quotes
            :: maybeValueUQ -- Value unquoted
            :: _ ->
                let
                    maybeValue : Maybe String
                    maybeValue =
                        returnFirstJust
                            [ maybeValueDQ
                            , maybeValueSQ
                            , maybeValueUQ
                            ]

                in
                    Just ( name, maybeValue)


        _ ->
            Nothing


htmlElementTTM : ( List Token, Parser ) -> Parser
htmlElementTTM ( tokens, model ) =
    case tokens of
        [] ->
            reverseTokens model


        token :: tokensTail ->
            case token.meaning of
                HtmlToken isOpen htmlModel ->
                    if isVoidTag htmlModel || not isOpen then
                        tokenToMatch token (Html htmlModel)
                            |> addMatch model
                            |> (,) tokensTail
                            |> htmlElementTTM


                    else
                        tokensTail
                            |> findToken (isCloseToken htmlModel)
                            |> Maybe.map (htmlElementToMatch token model htmlModel)
                            |> Maybe.withDefault
                                (tokenToMatch token (Html htmlModel)
                                    |> addMatch model
                                    |> (,) tokensTail
                                )
                            |> htmlElementTTM


                _ ->
                    htmlElementTTM
                        ( tokensTail
                        , addToken model token
                        )


isVoidTag : HtmlModel -> Bool
isVoidTag htmlModel =
    List.member htmlModel.tag voidHtmlTags


voidHtmlTags : List String
voidHtmlTags =
    [ "area", "base", "br", "col", "embed", "hr", "img"
    , "input", "keygen", "link", "meta", "param", "source"
    , "track", "wbr" ]


isCloseToken : HtmlModel -> Token -> Bool
isCloseToken htmlModel token =
    case token.meaning of
        HtmlToken False htmlModel_ ->
            htmlModel.tag == htmlModel_.tag


        _ ->
            False


htmlElementToMatch : Token -> Parser -> HtmlModel -> ( Token, List Token, List Token ) -> ( List Token, Parser )
htmlElementToMatch openToken model htmlModel ( closeToken, innerTokens, remainTokens ) =
    ( remainTokens
    , { model | matches =
            tokenPairToMatch
                model (\s -> s) (Html htmlModel)
                openToken closeToken innerTokens
                    :: model.matches
      }
    )



----------------------------------------------------------------------
------------------ Link and images Tokens To Matches -----------------
----------------------------------------------------------------------
---- Link, reference link and images have precedence over emphasis ---
----------------------------------------------------------------------


linkImageTTM : ( List Token, Parser ) -> Parser
linkImageTTM ( tokens, model ) =
    case tokens of
        [] ->
            reverseTokens model


        token :: tokensTail ->
            case token.meaning of
                CharToken ']' ->
                    model.tokens
                        |> findToken isLinkOrImageOpenToken
                        |> Maybe.andThen
                            (linkOrImageToMatch token tokensTail model)
                        |> Maybe.withDefault ( tokensTail, model )
                        |> linkImageTTM


                _ ->
                    linkImageTTM
                        ( tokensTail
                        , addToken model token
                        )


isLinkOrImageOpenToken : Token -> Bool
isLinkOrImageOpenToken token =
    case token.meaning of
        LinkOpenToken _ -> True
        ImageOpenToken  -> True
        _               -> False


linkOrImageToMatch : Token -> List Token -> Parser -> ( Token, List Token, List Token ) -> Maybe ( List Token, Parser )
linkOrImageToMatch closeToken tokensTail model ( openToken, innerTokens, remainTokens ) =
    let
        args : Bool -> ( String, Match, Parser )
        args isLink =
            ( remainText
            , tempMatch isLink
            , { model | tokens = remainTokens }
            )


        remainText : String
        remainText =
            String.dropLeft (closeToken.index + 1) model.rawText


        tempMatch : Bool -> Match
        tempMatch isLink =
            tokenPairToMatch
                model (\s -> s)
                (if isLink then Link ("", Nothing)
                else Image ("", Nothing))
                openToken closeToken (List.reverse innerTokens)


        removeOpenToken : Maybe ( List Token, Parser )
        removeOpenToken =
            Just
                ( tokensTail
                , { model | tokens = innerTokens ++ remainTokens }
                )


        linkOpenTokenToInactive : Parser -> Parser
        linkOpenTokenToInactive model_ =
            let
                process : Token -> Token
                process token =
                    case token.meaning of
                        LinkOpenToken _ ->
                            { token | meaning = LinkOpenToken False }

                        _ ->
                            token


            in
                { model_ | tokens = List.map process model_.tokens }

<<<<<<< HEAD
htmlRegex : Regex
htmlRegex =
    Regex.regex "^\\<([a-zA-Z][a-zA-Z0-9\\-]*)(?:\\s+([^<>]*))?\\/?\\>(?:([\\s\\S]*?)(?:\\<\\/\\1\\s*\\>))?"
=======
>>>>>>> 67dd95e2

    in
        case openToken.meaning of
            ImageOpenToken ->
                checkForInlineLinkOrImage (args False)
                    |> ifNothing (checkForRefLinkOrImage (args False))
                    |> Maybe.andThen checkParsedAheadOverlapping
                    |> Maybe.map (removeParsedAheadTokens tokensTail)
                    |> ifNothing removeOpenToken


            -- Active opening: set all before to inactive if found
            LinkOpenToken True ->
                checkForInlineLinkOrImage (args True)
                    |> ifNothing (checkForRefLinkOrImage (args True))
                    |> Maybe.andThen checkParsedAheadOverlapping
                    |> Maybe.map linkOpenTokenToInactive
                    |> Maybe.map (removeParsedAheadTokens tokensTail)
                    |> ifNothing removeOpenToken


            -- Inactive opening: just remove open and close tokens
            LinkOpenToken False ->
                removeOpenToken


            _ ->
                Nothing


-- Check if is overlapping previous parsed matches (code, html or autolink)
checkParsedAheadOverlapping : Parser -> Maybe Parser
checkParsedAheadOverlapping parser =
    case parser.matches of
        [] ->
            Nothing

        Match match :: remainMatches ->
            let
                overlappingMatches : List Match
                overlappingMatches =
                    List.filter
                        (\(Match testMatch) ->
                            match.end > testMatch.start
                                && match.end < testMatch.end
                        )
                        remainMatches

            in
                if List.isEmpty remainMatches
                    || List.isEmpty overlappingMatches then
                        Just parser

                else
                    Nothing


-- Remove tokens inside the parsed ahead regex match
removeParsedAheadTokens : List Token -> Parser -> ( List Token, Parser)
removeParsedAheadTokens tokensTail parser =
    case parser.matches of
        [] ->
            ( tokensTail, parser )

        Match match :: _ ->
            ( List.filter
                (\token -> token.index >= match.end )
                tokensTail
            , parser
            )



----------------------------------------------------------------------
------------------------ Inline link or image ------------------------
----------------------------------------------------------------------


checkForInlineLinkOrImage : ( String, Match, Parser ) -> Maybe Parser
checkForInlineLinkOrImage ( remainText, Match tempMatch, model ) =
    Regex.find (Regex.AtMost 1) inlineLinkOrImageRegex remainText
        |> List.head
        |> Maybe.andThen (inlineLinkOrImageRegexToMatch tempMatch model)
        |> Maybe.map (addMatch model)


inlineLinkOrImageRegex : Regex
inlineLinkOrImageRegex =
    Regex.regex ("^\\(\\s*" ++ hrefRegex ++ titleRegex ++ "\\s*\\)")


hrefRegex : String
hrefRegex =
    "(?:<([^<>"
    ++ whiteSpaceChars ++ "]*)>|([^"
    ++ whiteSpaceChars ++ "\\(\\)\\\\]*(?:\\\\.[^"
    ++ whiteSpaceChars ++ "\\(\\)\\\\]*)*))"


titleRegex : String
titleRegex =
    "(?:[" ++ whiteSpaceChars ++ "]+"
        ++ "(?:'([^'\\\\]*(?:\\\\.[^'\\\\]*)*)'|"
        ++ "\"([^\"\\\\]*(?:\\\\.[^\"\\\\]*)*)\"|"
        ++ "\\(([^\\)\\\\]*(?:\\\\.[^\\)\\\\]*)*)\\)))?"


inlineLinkOrImageRegexToMatch : MatchModel -> Parser -> Regex.Match -> Maybe Match
inlineLinkOrImageRegexToMatch matchModel model regexMatch =
    case regexMatch.submatches of
        maybeRawUrlAB       -- with angle brackets: <http://url.com>
            :: maybeRawUrlW -- without angle brackets : http://url.com
            :: maybeTitleSQ -- with single quotes: 'title'
            :: maybeTitleDQ -- with double quotes: "title"
            :: maybeTitleP  -- with parenthesis: (title)
            :: _ ->
                let
                    maybeRawUrl : Maybe String
                    maybeRawUrl =
                        returnFirstJust
                            [ maybeRawUrlAB
                            , maybeRawUrlW
                            ]


                    maybeTitle : Maybe String
                    maybeTitle =
                        returnFirstJust
                            [ maybeTitleSQ
                            , maybeTitleDQ
                            , maybeTitleP
                            ]

                    toMatch : String -> Match
                    toMatch rawUrl =
                        { matchModel
                            | type_ =
                                ( rawUrl, maybeTitle )
                                    |> prepareUrlAndTitle
                                    |> case matchModel.type_ of
                                        Image _ -> Image
                                        _       -> Link
                            , end = matchModel.end + String.length regexMatch.match
                        } |> Match


                in
                    maybeRawUrl
                        |> Maybe.map toMatch
                    

        _ ->
            Nothing


prepareUrlAndTitle : ( String, Maybe String ) -> ( String, Maybe String )
prepareUrlAndTitle ( rawUrl, maybeTitle ) =
    ( encodeUrl (replaceEscapable rawUrl)
    , Maybe.map replaceEscapable maybeTitle )



----------------------------------------------------------------------
----------------------- Reference link or image ----------------------
----------------------------------------------------------------------


checkForRefLinkOrImage : ( String, Match, Parser ) -> Maybe Parser
checkForRefLinkOrImage ( remainText, Match tempMatch, model ) =
    Regex.find (Regex.AtMost 1) refLabelRegex remainText
        |> List.head
        |> refRegexToMatch tempMatch model
        |> Maybe.map (addMatch model)


refLabelRegex : Regex
refLabelRegex =
    Regex.regex ("^\\[\\s*(" ++ insideSquareBracketRegex ++ ")\\s*\\]")


insideSquareBracketRegex : String
insideSquareBracketRegex =
    "[^\\[\\]\\\\]*(?:\\\\.[^\\[\\]\\\\]*)*"


refRegexToMatch : MatchModel -> Parser -> Maybe Regex.Match -> Maybe Match
refRegexToMatch matchModel model maybeRegexMatch =
    let
        maybeRefItem : Maybe ( String, Maybe String )
        maybeRefItem =
            Dict.get (prepareRefLabel refLabel) model.refs


        refLabel : String
        refLabel =
            maybeRegexMatch
                |> Maybe.map (.submatches >> List.head)
                |> Maybe.withDefault Nothing
                |> Maybe.withDefault Nothing
                |> Maybe.withDefault matchModel.text
                |> (\str ->
                    if String.isEmpty str then
                        matchModel.text
                    else
                        str )


        toMatch : ( String, Maybe String ) -> Match
        toMatch urlTitle =
            { matchModel
                | type_ =
                    prepareUrlAndTitle urlTitle
                        |> case matchModel.type_ of
                            Image _ -> Image
                            _       -> Link
                , end = matchModel.end + regexMatchLength
            } |> Match


        regexMatchLength : Int
        regexMatchLength =
            maybeRegexMatch
                |> Maybe.map (.match >> String.length)
                |> Maybe.withDefault 0


    in
        Maybe.map toMatch maybeRefItem
         

prepareRefLabel : String -> String
prepareRefLabel =
    cleanWhitespaces
        >> String.toLower


encodeUrl : String -> String
encodeUrl =
    Http.encodeUri
        >> Regex.replace Regex.All decodeUrlRegex
            (\match ->
                Http.decodeUri match.match
                    |> Maybe.withDefault match.match
            )


-- Decode the following chars: ;,/?:@&=+$#%
decodeUrlRegex : Regex
decodeUrlRegex =
    Regex.regex "%(?:3B|2C|2F|3F|3A|40|26|3D|2B|24|23|25)"



----------------------------------------------------------------------
--------------------- Emphasis Tokens To Matches ---------------------
----------------------------------------------------------------------


emphasisTTM : ( List Token, Parser ) -> Parser
emphasisTTM ( tokens, model ) =
    case tokens of
        [] ->
            reverseTokens model


        token :: tokensTail ->
            case token.meaning of
                EmphasisToken char ( leftRank, rightRank ) ->
                    -- Close or opening token
                    if leftRank == rightRank then
                        -- If 1) is not surrounded by whitespace and
                        --    2) is not '_' or is surronded by puntuaction
                        -- is a close or opening tag
                        if rightRank /= 0
                        && (char /= '_' || rightRank == 1)
                        then
                            -- Search for opening tag and add
                            -- match if the sum of lengths
                            -- is not multiple of 3, otherwise add
                            -- opening tag
                            model.tokens
                                |> findToken (isOpenEmphasisToken token)
                                |> Maybe.map
                                    (emphasisToMatch token
                                        tokensTail model)
                                |> Maybe.withDefault
                                    ( tokensTail
                                    , addToken model token
                                    )
                                |> emphasisTTM


                        else
                            emphasisTTM ( tokensTail, model )


                    -- Opening token
                    else if leftRank < rightRank then
                        emphasisTTM
                            ( tokensTail
                            , addToken model token
                            )


                    -- Closing token
                    else
                        model.tokens
                            |> findToken (isOpenEmphasisToken token)
                            |> Maybe.map
                                (emphasisToMatch token
                                    tokensTail model)
                            |> Maybe.withDefault ( tokensTail, model )
                            |> emphasisTTM


                _ ->
                    emphasisTTM
                        ( tokensTail
                        , addToken model token
                        )
        

isOpenEmphasisToken : Token -> Token -> Bool
isOpenEmphasisToken closeToken openToken =
    case openToken.meaning of
        EmphasisToken openChar ( openLR, openRR ) ->
            case closeToken.meaning of
                EmphasisToken closeChar ( closeLR, closeRR ) ->
                    if openChar == closeChar then
                        if openLR == openRR || closeLR == closeRR then
                            -- if the sum of lengths
                            -- is not multiple of 3
                            -- is Open emphasis
                            (closeToken.length + openToken.length) % 3 /= 0

                        else
                            True

                    else
                        False

                _ ->
                    False

        _ ->
            False


emphasisToMatch : Token -> List Token -> Parser -> ( Token, List Token, List Token ) -> ( List Token, Parser )
emphasisToMatch closeToken tokensTail model ( openToken, innerTokens, remainTokens ) =
    let
        remainLength : Int
        remainLength =
            openToken.length - closeToken.length


        ( updtOpenToken
        , updtCloseToken
        , updtRemainTokens
        , updtTokensTail ) =
            -- Perfect match
            if remainLength == 0 then
                ( openToken
                , closeToken
                , remainTokens
                , tokensTail
                )


            -- Still has opening token
            else if remainLength > 0 then
                ( { openToken
                    | index = openToken.index + remainLength
                    , length = closeToken.length
                  }
                , closeToken
                , { openToken | length = remainLength }
                    :: remainTokens
                , tokensTail
                )


            -- Still has closing token
            else
                ( openToken
                , { closeToken | length = openToken.length }
                , remainTokens
                , { closeToken
                    | index = closeToken.index + openToken.length
                    , length = -remainLength
                  } :: tokensTail
                )


        match : Match
        match =
            tokenPairToMatch
                model (\s -> s)
                (Emphasis updtOpenToken.length)
                updtOpenToken updtCloseToken
                (List.reverse innerTokens)


    in
        ( updtTokensTail
        , { model
            | matches = match :: model.matches
            , tokens = updtRemainTokens
          }
        )



----------------------------------------------------------------------
-------------------- Line Break Tokens To Matches --------------------
----------------------------------------------------------------------


lineBreakTTM : ( List Token, Parser ) -> Parser
lineBreakTTM ( tokens, model ) =
    case tokens of
        [] ->
            reverseTokens model


        token :: tokensTail ->
            if token.meaning == HardLineBreakToken
                || (token.meaning == SoftLineBreakToken
                    && model.options.softAsHardLineBreak) then
                        { model | matches =
                            tokenToMatch token HardLineBreak
                                :: model.matches
                        } |> (,) tokensTail
                          |> lineBreakTTM
                     

            else
                lineBreakTTM
                    ( tokensTail
                    , addToken model token
                    )
        


----------------------------------------------------------------------
---------------------------- Html Renderer ---------------------------
----------------------------------------------------------------------


toHtml : Elements msg -> List Match -> List (Html msg)
toHtml elements =
    List.map (matchToHtml elements)


matchToHtml : Elements msg -> Match -> Html msg
matchToHtml elements (Match match) =
    case match.type_ of
        Normal ->
            text match.text


        HardLineBreak ->
            elements.hardLineBreak


        Code ->
            elements.codeSpan match.text


        Emphasis length ->
            case length of
                1 ->
                    elements.emphasis
                        (toHtml elements match.matches)


                2 ->
                    elements.strongEmphasis
                        (toHtml elements match.matches)
                    

                _ ->
                    if length - 2 > 0 then
                        elements.strongEmphasis
                            <| flip (::) []
                            <| matchToHtml elements
                            <| Match
                                { match |
                                    type_ = Emphasis (length - 2)
                                }

                    else
                        elements.emphasis
                            (toHtml elements match.matches)


        Autolink ( text_, url ) ->
            elements.link
                { url = url
                , title = Nothing
                }
                [ text text_ ]            


        Link ( url, maybeTitle ) ->
            elements.link
                { url = url
                , title = maybeTitle
                }
                (toHtml elements match.matches)


        Image ( url, maybeTitle ) ->
            elements.image
                { alt = extractText match.matches
                , src = url
                , title = maybeTitle
                }
                    

        Html { tag, attributes } ->
            node tag
                (attributesToHtmlAttributes attributes)
                (toHtml elements match.matches)
            


attributesToHtmlAttributes : List Attribute -> List (Html.Attribute msg)
attributesToHtmlAttributes =
    List.map attributeToAttribute


attributeToAttribute : Attribute -> Html.Attribute msg
attributeToAttribute ( name, maybeValue ) =
    attribute name (Maybe.withDefault name maybeValue)



----------------------------------------------------------------------
--------------------------- General Helpers --------------------------
----------------------------------------------------------------------


whiteSpaceChars : String
whiteSpaceChars =
    " \\t\\f\\v\\r\\n"


cleanWhitespaces : String -> String
cleanWhitespaces =
    String.trim
        >> Regex.replace Regex.All
            (Regex.regex ("[" ++ whiteSpaceChars ++ "]+"))
            (\_ -> " ")


escapableRegex : Regex
escapableRegex =
    Regex.regex "(\\\\+)([!\"#$%&\\'()*+,./:;<=>?@[\\\\\\]^_`{|}~-])"


replaceEscapable : String -> String
replaceEscapable =
    Regex.replace Regex.All escapableRegex
        (\regexMatch ->
            case regexMatch.submatches of
                Just backslashes :: Just escapedStr :: _ ->
                    String.repeat
                        (String.length backslashes // 2) "\\"
                            ++ escapedStr

                _ ->
                    regexMatch.match
        )


returnFirstJust : List (Maybe a) -> Maybe a
returnFirstJust maybes =
    let
        process : Maybe a -> Maybe a -> Maybe a
        process a maybeFound =
            case maybeFound of
                Just found -> Just found
                Nothing -> a

    in
        List.foldl process Nothing maybes


ifNothing : Maybe a -> Maybe a -> Maybe a
ifNothing maybe maybe_ =
    if maybe_ == Nothing then
        maybe

    else
        maybe_<|MERGE_RESOLUTION|>--- conflicted
+++ resolved
@@ -129,46 +129,22 @@
                         , normalMatch finalStr
                         ]
 
-<<<<<<< HEAD
-extractText : List Match -> String
-extractText matches =
-    let
-        extract : Match -> String -> String
-        extract (Match match) text =
-            case match.type_ of
-                Normal ->
-                    text ++ match.text
-=======
->>>>>>> 67dd95e2
 
             Match matchHead :: matchesTail ->
                 if matchHead.type_ == Normal then
                     updtMatch :: parsedMatches
 
-<<<<<<< HEAD
-                HardBreak ->
-                    text ++ " "
-=======
->>>>>>> 67dd95e2
 
                 -- New Match
                 else if matchModel.end == matchHead.start then
                     updtMatch :: parsedMatches
 
-<<<<<<< HEAD
-                _ ->
-                    text ++ extractText match.matches
-
-    in
-        List.foldl extract "" matches
-=======
 
                 -- New Match and add in between unmatched string
                 else if matchModel.end < matchHead.start then
                     updtMatch
                         :: normalMatch (String.slice matchModel.end matchHead.start rawText)
                         :: parsedMatches
->>>>>>> 67dd95e2
 
 
                 -- Overlaping or inside previous Match
@@ -498,23 +474,6 @@
                     |> tokenizer
 
 
-<<<<<<< HEAD
-titleRegex : String
-titleRegex =
-    "(?:[" ++ whiteSpaceChars ++ "]+"
-    ++ "(?:'([^'\\\\\\x00]*(?:\\\\.[^'\\\\]*)*)'"
-    ++ "|\"([^\"\\\\\\x00]*(?:\\\\.[^\"\\\\]*)*)\""
-    ++ "|\\(([^\\)\\\\\\x00]*(?:\\\\.[^\\)\\\\]*)*)\\)))?"
-
-
-hrefRegex : String
-hrefRegex =
-    "\\s*(?:<([^<>"
-    ++ whiteSpaceChars ++ "\\\\]*(?:\\\\.[^<>"
-    ++ whiteSpaceChars ++ "\\\\]*)*)>|([^"
-    ++ whiteSpaceChars ++ "\\(\\)\\\\]*(?:\\\\.[^"
-    ++ whiteSpaceChars ++ "\\(\\)\\\\]*)*))"
-=======
         '`' :: remainCharsTail ->
             ( '`', 1, remainCharsTail )
                 |> sameCharCount
@@ -529,7 +488,6 @@
                     (RightAngleBracket model.isEscaped)
                 |> \model -> { model | isEscaped = False }
                 |> tokenizer
->>>>>>> 67dd95e2
 
 
         char :: remainCharsTail ->
@@ -809,23 +767,6 @@
                     else
                         maybeModel
 
-<<<<<<< HEAD
-imageTagFound : LexerModel -> Maybe LexerModel
-imageTagFound model =
-    let
-        linkMatchToMatch : LinkMatch -> Match
-        linkMatchToMatch { matchLength, inside, url, maybeTitle } =
-            { type_   = Image
-                            ( replaceEscapable url
-                            , Maybe.map replaceEscapable maybeTitle )
-            , start   = model.index
-            , end     = model.index + matchLength
-            , rawText = inside
-            , text    = inside
-            , matches = findMatches model.options Dict.empty inside
-            } |> Match
-=======
->>>>>>> 67dd95e2
 
 
 ----------------------------------------------------------------------
@@ -1177,12 +1118,6 @@
             in
                 { model_ | tokens = List.map process model_.tokens }
 
-<<<<<<< HEAD
-htmlRegex : Regex
-htmlRegex =
-    Regex.regex "^\\<([a-zA-Z][a-zA-Z0-9\\-]*)(?:\\s+([^<>]*))?\\/?\\>(?:([\\s\\S]*?)(?:\\<\\/\\1\\s*\\>))?"
-=======
->>>>>>> 67dd95e2
 
     in
         case openToken.meaning of
